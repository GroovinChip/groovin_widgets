--- conflicted
+++ resolved
@@ -1,10 +1,6 @@
 name: groovin_widgets
 description: A Flutter widget library containing custom widgets created and edited by GroovinChip.
-<<<<<<< HEAD
-version: 2.1.0
-=======
 version: 3.0.0
->>>>>>> ebfc1f20
 homepage: https://github.com/GroovinChip/GroovinWidgets
 #---
 # Publishing steps:
