<<<<<<< HEAD
=======
## [3.0.0] - 05/30/2021
* BREAKING CHANGE - `AvatarBackButton` now requires a `Widget backButton` to allow for platform-adaptive functionality.

>>>>>>> ebfc1f20
## [2.1.0] - 05/30/2021
* Introduces the `ScrollControllerBuilder` widget
* Bump min Dart SDK version to 2.13

## [2.0.0] - 03/15/2021
* 🎉 Migrated to null safety 🎉

## [2.0.0-nullsafety.1]
* Update example to Android Embedding API v2, AndroidX
* Update example to support macOS and web

## [2.0.0-nullsafety.0]
* Null safety pre-release
* Update readme

## [1.6.1] - 02/7/2020
* Minor documentation, readme updates

## [1.6.0] - 06/28/2020
* Introduces `/src/utils`, which contains various small utilities I find useful in my projects. 
This initial release includes: 
  * `color_utils.dart` containing the `HexColor` class and `textLuminance` function
  * `json_utils.dart` containing the `printFormattedJson` function
* Refactor `src` to include directories `widgets` and `utils`
* Update example app

## [1.5.0] - 03/22/2020
* Introduces the AvatarBackButton widget
* **1.5.0+1**: run `flutter format` on `avatar_back_button.dart`
* **1.5.0+2 - 05/23/2020**
  * Update readme
  * Add FUNDING.yml
  * Update example
* **1.5.0+4 - 06/21/2020**
  * Constrain min Dart SDK to 2.7
  * Refactor widgets into `/src`

## [1.4.3 - 1.4.5] - 02/17/2020
* Addresses pub health suggestions
* Updates environment SDK
* Updates gitignore

## [1.4.2] - 05/20/2019
* Addresses pub health suggestions

## [1.4.1] - 05/20/2019
* Updates README

## [1.4.0] - 05/20/2019
* Adds the SplitColorBackground widget

## [1.3.2] - 12/30/2018
* Updates OutlineDropdownButtonFormField widget to allow for custom InputDecorations (credit: DarthDie)

## [1.3.1] - 12/25/2018
* Updates README

## [1.3.0] - 12/25/2018
* Introduces the OutlineDropdownButtonFormField widget (credit: DarthDie)

## [1.2.1] - 12/17/2018
* The default trailing icon in the GroovinExpansionTile widget now is initialized with Colors.grey,
and the property is open to customization

## [1.2.0] - 12/12/2018
* Added the GroovinExpansionTile widget

## [1.1.0] - 11/18/2018

* Changed the default padding for OutlineDropdownButton

## [1.0.1] - 11/18/2018

* Fix example not showing on pub

## [1.0.0] - 11/17/2018

* Initial release containing ModalDrawerHandle and OutlineDropdownButton widgets<|MERGE_RESOLUTION|>--- conflicted
+++ resolved
@@ -1,9 +1,6 @@
-<<<<<<< HEAD
-=======
 ## [3.0.0] - 05/30/2021
 * BREAKING CHANGE - `AvatarBackButton` now requires a `Widget backButton` to allow for platform-adaptive functionality.
 
->>>>>>> ebfc1f20
 ## [2.1.0] - 05/30/2021
 * Introduces the `ScrollControllerBuilder` widget
 * Bump min Dart SDK version to 2.13
